--- conflicted
+++ resolved
@@ -541,26 +541,8 @@
     run_request(stub, request, user_logs=logs)
     run_request(stub, request, user_logs=logs)
 
-<<<<<<< HEAD
-    str_logs = [
-        log.message
-        for log in logs
-        if log.message
-        and not any(
-            warning in log.message
-            for warning in [
-                "WARNING: All log messages before absl::InitializeLog() is called are "
-                "written to STDERR",
-                "Other threads are currently calling into gRPC, skipping fork() "
-                "handlers",
-            ]
-        )
-    ]
-    assert str_logs[:4] == [
-=======
     str_logs = [log.message for log in logs if log.message in ("setup", "run")]
     assert str_logs == [
->>>>>>> 02d1b8d6
         "setup",
         "run",
         "run",
